# Change Log
All notable changes to this project will be documented in this file.

<<<<<<< HEAD
## [1.7.1] - 2020-04-24
### Changes
- Added debug code for the Pure Cool+Humidify (PH01)
=======
## [1.6.4] - 2020-04-24
### Changes
- Added Jet Focus support for HP02
- Enhanced error handling if the device is not named in the Dyson app
>>>>>>> 142c2017

## [1.6.3] - 2020-04-24
### Changes
- Added a change log to the project<|MERGE_RESOLUTION|>--- conflicted
+++ resolved
@@ -1,16 +1,14 @@
 # Change Log
 All notable changes to this project will be documented in this file.
 
-<<<<<<< HEAD
 ## [1.7.1] - 2020-04-24
 ### Changes
 - Added debug code for the Pure Cool+Humidify (PH01)
-=======
+
 ## [1.6.4] - 2020-04-24
 ### Changes
 - Added Jet Focus support for HP02
 - Enhanced error handling if the device is not named in the Dyson app
->>>>>>> 142c2017
 
 ## [1.6.3] - 2020-04-24
 ### Changes
