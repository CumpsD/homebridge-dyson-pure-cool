--- conflicted
+++ resolved
@@ -1,10 +1,6 @@
 {
   "name": "homebridge-dyson-pure-cool",
-<<<<<<< HEAD
-  "version": "1.3.2",
-=======
-  "version": "1.3.0",
->>>>>>> b16ee836
+  "version": "1.4.0",
   "description": "Plugin for using the Dyson Pure Cool fans in homebridge.",
   "license": "MIT",
   "keywords": [
